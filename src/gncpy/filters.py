--- conflicted
+++ resolved
@@ -4294,7 +4294,6 @@
     def cov(self, val):
         warn("Covariance is read only. SKIPPING")
 
-<<<<<<< HEAD
     def save_filter_state(self):
         """Saves filter variables so they can be restored later.
 
@@ -4333,8 +4332,6 @@
         self.filt_weight_history = filt_state["filt_weight_history"]
         self.mean_list = filt_state["mean_list"]
 
-=======
->>>>>>> 932e9da8
     def set_models(
         self, filter_lst, model_trans, init_means, init_covs, init_weights=None
     ):
@@ -4350,11 +4347,6 @@
         self.in_filt_list = filter_lst
         self.model_trans_mat = model_trans
         self.mean_list = init_means
-<<<<<<< HEAD
-
-=======
-        # TODO
->>>>>>> 932e9da8
         self.cov_list = init_covs
         if init_weights is not None:
             self.filt_weights = init_weights
