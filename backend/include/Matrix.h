#pragma once
#include <stdexcept>
#include <stdint.h>

namespace lager::gncpy::matrix {

class BadIndex final: public std::runtime_error {
public:
    explicit BadIndex(char const* const message) noexcept;
};

class BadDimension final: public std::runtime_error {
public:
    BadDimension(char const* const message) throw();
};

template<typename T>
class Matrix final{
public:
    explicit Matrix(std::initializer_list<std::initializer_list<T>> listlist)
    : m_nRows(listlist.begin()->size()),
    m_nCols(listlist.size()) {
        if(m_nRows == 0 || m_nCols == 0) {
            throw BadIndex("Matrix constructor has size 0");
        }
        m_data = new T[m_nRows * m_nCols];
    
        for (int r = 0; r < m_nRows; r++) {
            for (int c = 0; c < m_nCols; c++) {
                m_data[c + m_nCols * r] = ((listlist.begin()+r)->begin())[c];
            }
        }
    }

    Matrix(uint8_t nRows, uint8_t nCols)
    : m_nRows(nRows),
    m_nCols(nCols) {
        if(m_nRows == 0 || m_nCols == 0) {
            throw BadIndex("Matrix constructor has size 0");
        }
        m_data = new T[m_nRows * m_nCols];

        for (int r = 0; r < m_nRows; r++) {
            for (int c = 0; c < m_nCols; c++) {
                m_data[c + m_nCols * r] = static_cast<T>(0);
            }
        }

    }

    Matrix(const Matrix& m);               // Copy constructor

    ~Matrix() {
        delete[] m_data;
    }

    Matrix& operator= (const Matrix& m);   // Assignment operator
    Matrix& operator+= (const Matrix& rhs);

    Matrix operator+ (const Matrix& m);
    Matrix operator- (const Matrix& m);
    Matrix operator* (const Matrix& m);
    Matrix operator/ (const Matrix& m);

    T& operator() (uint8_t row, uint8_t col);
    T operator() (uint8_t row, uint8_t col) const;

    inline uint8_t numRows() const { return m_nRows; }
    inline uint8_t numCols() const { return m_nCols; }

private:
<<<<<<< HEAD
    inline bool allowMultiplication(const Matrix& rhs) const {}
    inline bool isSameSize(const Matrix& rhs) const {return numRows() == rhs.numRows && numCols() == rhs.numCols(); }
=======
    inline bool allowMultiplication(const Matrix& rhs) const {return numCols() == rhs.numRows();}
    inline bool isSameSize(const Matrix& rhs) const {return numRows() == rhs.numRows() && numCols() == rhs.numCols(); }
>>>>>>> ad325a39

    uint8_t m_nRows;
    uint8_t m_nCols;
    T* m_data;
    
};

    
} // namespace lager::gncpy::matrix<|MERGE_RESOLUTION|>--- conflicted
+++ resolved
@@ -69,13 +69,8 @@
     inline uint8_t numCols() const { return m_nCols; }
 
 private:
-<<<<<<< HEAD
-    inline bool allowMultiplication(const Matrix& rhs) const {}
-    inline bool isSameSize(const Matrix& rhs) const {return numRows() == rhs.numRows && numCols() == rhs.numCols(); }
-=======
     inline bool allowMultiplication(const Matrix& rhs) const {return numCols() == rhs.numRows();}
     inline bool isSameSize(const Matrix& rhs) const {return numRows() == rhs.numRows() && numCols() == rhs.numCols(); }
->>>>>>> ad325a39
 
     uint8_t m_nRows;
     uint8_t m_nCols;
