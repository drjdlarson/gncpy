--- conflicted
+++ resolved
@@ -3226,16 +3226,12 @@
     # test_UKF_GSM_bootstrap()
     # test_EKF_GSM_gsm()
 
-<<<<<<< HEAD
-    # test_IMM_dynObj()
-=======
     # test_GCI_KF_dynObj()
     # test_GCI_EKF_dynObj()
 
     # test_IMM_dynObj()
 
     test_GCI_IMM_dynObj()
->>>>>>> 50426e0b
 
     end = timer()
     print("{:.2f} s".format(end - start))
